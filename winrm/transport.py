--- conflicted
+++ resolved
@@ -241,24 +241,14 @@
                 response_text = self._get_message_response_text(ex.response)
             else:
                 response_text = ''
-<<<<<<< HEAD
-
-            # Per http://msdn.microsoft.com/en-us/library/cc251676.aspx rule 3,
-            # should handle this 500 error and retry receiving command output.
-            if b'http://schemas.microsoft.com/wbem/wsman/1/windows/shell/Receive' in message and b'Code="2150858793"' in response_text:
-                raise WinRMOperationTimeoutError()
-
-            error_message = 'Bad HTTP response returned from server. Code {0}'.format(ex.response.status_code)
-
-            raise WinRMTransportError('http', error_message)
+
+
+            raise WinRMTransportError('http', ex.response.status_code, response_text)
+
 
     def _get_message_response_text(self, response):
         if self.encryption:
             response_text = self.encryption.parse_encrypted_response(response)
         else:
             response_text = response.content
-        return response_text
-=======
-
-            raise WinRMTransportError('http', ex.response.status_code, response_text)
->>>>>>> 49b7bb98
+        return response_text