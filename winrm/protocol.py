"""Contains client side logic of WinRM SOAP protocol implementation"""
from __future__ import unicode_literals
import base64
import uuid

import xml.etree.ElementTree as ET
import xmltodict

from six import text_type

from winrm.transport import Transport
from winrm.exceptions import WinRMError, WinRMTransportError, WinRMOperationTimeoutError

xmlns = {
    'soapenv': 'http://www.w3.org/2003/05/soap-envelope',
    'soapaddr': 'http://schemas.xmlsoap.org/ws/2004/08/addressing',
    'wsmanfault': "http://schemas.microsoft.com/wbem/wsman/1/wsmanfault"
}


class Protocol(object):
    """This is the main class that does the SOAP request/response logic. There
    are a few helper classes, but pretty much everything comes through here
    first.
    """
    DEFAULT_READ_TIMEOUT_SEC = 30
    DEFAULT_OPERATION_TIMEOUT_SEC = 20
    DEFAULT_MAX_ENV_SIZE = 153600
    DEFAULT_LOCALE = 'en-US'

    def __init__(
            self, endpoint, transport='plaintext', username=None,
            password=None, realm=None, service="HTTP", keytab=None,
            ca_trust_path=None, cert_pem=None, cert_key_pem=None,
            server_cert_validation='validate',
            kerberos_delegation=False,
            read_timeout_sec=DEFAULT_READ_TIMEOUT_SEC,
            operation_timeout_sec=DEFAULT_OPERATION_TIMEOUT_SEC,
            kerberos_hostname_override=None,
            message_encryption='auto',
            credssp_disable_tlsv1_2=False,
<<<<<<< HEAD
            send_cbt=True):
=======
            send_cbt=True,
            proxy=None,
            proxy_ignore_env=False,
        ):
>>>>>>> 93e4df88
        """
        @param string endpoint: the WinRM webservice endpoint
        @param string transport: transport type, one of 'plaintext' (default), 'kerberos', 'ssl', 'ntlm', 'credssp'  # NOQA
        @param string username: username
        @param string password: password
        @param string realm: unused
        @param string service: the service name, default is HTTP
        @param string keytab: the path to a keytab file if you are using one
        @param string ca_trust_path: Certification Authority trust path
        @param string cert_pem: client authentication certificate file path in PEM format  # NOQA
        @param string cert_key_pem: client authentication certificate key file path in PEM format  # NOQA
        @param string server_cert_validation: whether server certificate should be validated on Python versions that suppport it; one of 'validate' (default), 'ignore' #NOQA
        @param bool kerberos_delegation: if True, TGT is sent to target server to allow multiple hops  # NOQA
        @param int read_timeout_sec: maximum seconds to wait before an HTTP connect/read times out (default 30). This value should be slightly higher than operation_timeout_sec, as the server can block *at least* that long. # NOQA
        @param int operation_timeout_sec: maximum allowed time in seconds for any single wsman HTTP operation (default 20). Note that operation timeouts while receiving output (the only wsman operation that should take any significant time, and where these timeouts are expected) will be silently retried indefinitely. # NOQA
        @param string kerberos_hostname_override: the hostname to use for the kerberos exchange (defaults to the hostname in the endpoint URL)
        @param bool message_encryption_enabled: Will encrypt the WinRM messages if set to True and the transport auth supports message encryption (Default True).
        @param string proxy: Specify a proxy for the WinRM connection to use. The proxy specified here takes precedence over environment varaiables.
        @param bool proxy_ignore_env: Ignore environment variables when determining if the WinRM connection should use a proxy (default False)
        """

        try:
            read_timeout_sec = int(read_timeout_sec)
        except ValueError as ve:
            raise ValueError("failed to parse read_timeout_sec as int: %s" % str(ve))

        try:
            operation_timeout_sec = int(operation_timeout_sec)
        except ValueError as ve:
            raise ValueError("failed to parse operation_timeout_sec as int: %s" % str(ve))

        if operation_timeout_sec >= read_timeout_sec or operation_timeout_sec < 1:
            raise WinRMError("read_timeout_sec must exceed operation_timeout_sec, and both must be non-zero")

        self.read_timeout_sec = read_timeout_sec
        self.operation_timeout_sec = operation_timeout_sec
        self.max_env_sz = Protocol.DEFAULT_MAX_ENV_SIZE
        self.locale = Protocol.DEFAULT_LOCALE

        self.transport = Transport(
            endpoint=endpoint, username=username, password=password,
            realm=realm, service=service, keytab=keytab,
            ca_trust_path=ca_trust_path, cert_pem=cert_pem,
            cert_key_pem=cert_key_pem, read_timeout_sec=self.read_timeout_sec,
            server_cert_validation=server_cert_validation,
            kerberos_delegation=kerberos_delegation,
            kerberos_hostname_override=kerberos_hostname_override,
            auth_method=transport,
            message_encryption=message_encryption,
            credssp_disable_tlsv1_2=credssp_disable_tlsv1_2,
            send_cbt=send_cbt,
            proxy=proxy,
            proxy_ignore_env=proxy_ignore_env
        )

        self.username = username
        self.password = password
        self.service = service
        self.keytab = keytab
        self.ca_trust_path = ca_trust_path
        self.server_cert_validation = server_cert_validation
        self.kerberos_delegation = kerberos_delegation
        self.kerberos_hostname_override = kerberos_hostname_override
        self.credssp_disable_tlsv1_2 = credssp_disable_tlsv1_2

    def open_shell(self, i_stream='stdin', o_stream='stdout stderr',
                   working_directory=None, env_vars=None, noprofile=False,
                   codepage=437, lifetime=None, idle_timeout=None):
        """
        Create a Shell on the destination host
        @param string i_stream: Which input stream to open. Leave this alone
         unless you know what you're doing (default: stdin)
        @param string o_stream: Which output stream to open. Leave this alone
         unless you know what you're doing (default: stdout stderr)
        @param string working_directory: the directory to create the shell in
        @param dict env_vars: environment variables to set for the shell. For
         instance: {'PATH': '%PATH%;c:/Program Files (x86)/Git/bin/', 'CYGWIN':
          'nontsec codepage:utf8'}
        @returns The ShellId from the SOAP response. This is our open shell
         instance on the remote machine.
        @rtype string
        """
        req = {'env:Envelope': self._get_soap_header(
            resource_uri='http://schemas.microsoft.com/wbem/wsman/1/windows/shell/cmd',  # NOQA
            action='http://schemas.xmlsoap.org/ws/2004/09/transfer/Create')}
        header = req['env:Envelope']['env:Header']
        header['w:OptionSet'] = {
            'w:Option': [
                {
                    '@Name': 'WINRS_NOPROFILE',
                    '#text': str(noprofile).upper()  # TODO remove str call
                },
                {
                    '@Name': 'WINRS_CODEPAGE',
                    '#text': str(codepage)  # TODO remove str call
                }
            ]
        }

        shell = req['env:Envelope'].setdefault(
            'env:Body', {}).setdefault('rsp:Shell', {})
        shell['rsp:InputStreams'] = i_stream
        shell['rsp:OutputStreams'] = o_stream

        if working_directory:
            # TODO ensure that rsp:WorkingDirectory should be nested within rsp:Shell  # NOQA
            shell['rsp:WorkingDirectory'] = working_directory
            # TODO check Lifetime param: http://msdn.microsoft.com/en-us/library/cc251546(v=PROT.13).aspx  # NOQA
            # if lifetime:
            #    shell['rsp:Lifetime'] = iso8601_duration.sec_to_dur(lifetime)
        # TODO make it so the input is given in milliseconds and converted to xs:duration  # NOQA
        if idle_timeout:
            shell['rsp:IdleTimeOut'] = idle_timeout
        if env_vars:
            # the rsp:Variable tag needs to be list of variables so that all
            # environment variables in the env_vars dict are set on the shell
            env = shell.setdefault('rsp:Environment', {}).setdefault('rsp:Variable', [])
            for key, value in env_vars.items():
                env.append({'@Name': key, '#text': value})

        res = self.send_message(xmltodict.unparse(req))

        # res = xmltodict.parse(res)
        # return res['s:Envelope']['s:Body']['x:ResourceCreated']['a:ReferenceParameters']['w:SelectorSet']['w:Selector']['#text']
        root = ET.fromstring(res)
        return next(
            node for node in root.findall('.//*')
            if node.get('Name') == 'ShellId').text

    # Helper method for building SOAP Header
    def _get_soap_header(
            self, action=None, resource_uri=None, shell_id=None,
            message_id=None):
        if not message_id:
            message_id = uuid.uuid4()
        header = {
            '@xmlns:xsd': 'http://www.w3.org/2001/XMLSchema',
            '@xmlns:xsi': 'http://www.w3.org/2001/XMLSchema-instance',
            '@xmlns:env': xmlns['soapenv'],

            '@xmlns:a': xmlns['soapaddr'],
            '@xmlns:b': 'http://schemas.dmtf.org/wbem/wsman/1/cimbinding.xsd',
            '@xmlns:n': 'http://schemas.xmlsoap.org/ws/2004/09/enumeration',
            '@xmlns:x': 'http://schemas.xmlsoap.org/ws/2004/09/transfer',
            '@xmlns:w': 'http://schemas.dmtf.org/wbem/wsman/1/wsman.xsd',
            '@xmlns:p': 'http://schemas.microsoft.com/wbem/wsman/1/wsman.xsd',
            '@xmlns:rsp': 'http://schemas.microsoft.com/wbem/wsman/1/windows/shell',  # NOQA
            '@xmlns:cfg': 'http://schemas.microsoft.com/wbem/wsman/1/config',

            'env:Header': {
                'a:To': 'http://windows-host:5985/wsman',
                'a:ReplyTo': {
                    'a:Address': {
                        '@mustUnderstand': 'true',
                        '#text': 'http://schemas.xmlsoap.org/ws/2004/08/addressing/role/anonymous'  # NOQA
                    }
                },
                'w:MaxEnvelopeSize': {
                    '@mustUnderstand': 'true',
                    '#text': '153600'
                },
                'a:MessageID': 'uuid:{0}'.format(message_id),
                'w:Locale': {
                    '@mustUnderstand': 'false',
                    '@xml:lang': 'en-US'
                },
                'p:DataLocale': {
                    '@mustUnderstand': 'false',
                    '@xml:lang': 'en-US'
                },
                # TODO: research this a bit http://msdn.microsoft.com/en-us/library/cc251561(v=PROT.13).aspx  # NOQA
                # 'cfg:MaxTimeoutms': 600
                # Operation timeout in ISO8601 format, see http://msdn.microsoft.com/en-us/library/ee916629(v=PROT.13).aspx  # NOQA
                'w:OperationTimeout': 'PT{0}S'.format(int(self.operation_timeout_sec)),
                'w:ResourceURI': {
                    '@mustUnderstand': 'true',
                    '#text': resource_uri
                },
                'a:Action': {
                    '@mustUnderstand': 'true',
                    '#text': action
                }
            }
        }
        if shell_id:
            header['env:Header']['w:SelectorSet'] = {
                'w:Selector': {
                    '@Name': 'ShellId',
                    '#text': shell_id
                }
            }
        return header

    def send_message(self, message):
        # TODO add message_id vs relates_to checking
        # TODO port error handling code
        try:
            resp = self.transport.send_message(message)
            return resp
        except WinRMTransportError as ex:
            try:
                # if response is XML-parseable, it's probably a SOAP fault; extract the details
                root = ET.fromstring(ex.response_text)
            except Exception:
                # assume some other transport error; raise the original exception
                raise ex

            fault = root.find('soapenv:Body/soapenv:Fault', xmlns)
            if fault is not None:
                fault_data = dict(
                    transport_message=ex.message,
                    http_status_code=ex.code
                )
                wsmanfault_code = fault.find('soapenv:Detail/wsmanfault:WSManFault[@Code]', xmlns)
                if wsmanfault_code is not None:
                    fault_data['wsmanfault_code'] = wsmanfault_code.get('Code')
                    # convert receive timeout code to WinRMOperationTimeoutError
                    if fault_data['wsmanfault_code'] == '2150858793':
                        # TODO: this fault code is specific to the Receive operation; convert all op timeouts?
                        raise WinRMOperationTimeoutError()

                fault_code = fault.find('soapenv:Code/soapenv:Value', xmlns)
                if fault_code is not None:
                    fault_data['fault_code'] = fault_code.text

                fault_subcode = fault.find('soapenv:Code/soapenv:Subcode/soapenv:Value', xmlns)
                if fault_subcode is not None:
                    fault_data['fault_subcode'] = fault_subcode.text

                error_message = fault.find('soapenv:Reason/soapenv:Text', xmlns)
                if error_message is not None:
                    error_message = error_message.text
                else:
                    error_message = "(no error message in fault)"

                raise WinRMError('{0} (extended fault data: {1})'.format(error_message, fault_data))

    def close_shell(self, shell_id):
        """
        Close the shell
        @param string shell_id: The shell id on the remote machine.
         See #open_shell
        @returns This should have more error checking but it just returns true
         for now.
        @rtype bool
        """
        message_id = uuid.uuid4()
        req = {'env:Envelope': self._get_soap_header(
            resource_uri='http://schemas.microsoft.com/wbem/wsman/1/windows/shell/cmd',  # NOQA
            action='http://schemas.xmlsoap.org/ws/2004/09/transfer/Delete',
            shell_id=shell_id,
            message_id=message_id)}

        # SOAP message requires empty env:Body
        req['env:Envelope'].setdefault('env:Body', {})

        res = self.send_message(xmltodict.unparse(req))
        root = ET.fromstring(res)
        relates_to = next(
            node for node in root.findall('.//*')
            if node.tag.endswith('RelatesTo')).text
        # TODO change assert into user-friendly exception
        assert uuid.UUID(relates_to.replace('uuid:', '')) == message_id

    def run_command(
            self, shell_id, command, arguments=(), console_mode_stdin=True,
            skip_cmd_shell=False):
        """
        Run a command on a machine with an open shell
        @param string shell_id: The shell id on the remote machine.
         See #open_shell
        @param string command: The command to run on the remote machine
        @param iterable of string arguments: An array of arguments for this
         command
        @param bool console_mode_stdin: (default: True)
        @param bool skip_cmd_shell: (default: False)
        @return: The CommandId from the SOAP response.
         This is the ID we need to query in order to get output.
        @rtype string
        """
        req = {'env:Envelope': self._get_soap_header(
            resource_uri='http://schemas.microsoft.com/wbem/wsman/1/windows/shell/cmd',  # NOQA
            action='http://schemas.microsoft.com/wbem/wsman/1/windows/shell/Command',  # NOQA
            shell_id=shell_id)}
        header = req['env:Envelope']['env:Header']
        header['w:OptionSet'] = {
            'w:Option': [
                {
                    '@Name': 'WINRS_CONSOLEMODE_STDIN',
                    '#text': str(console_mode_stdin).upper()
                },
                {
                    '@Name': 'WINRS_SKIP_CMD_SHELL',
                    '#text': str(skip_cmd_shell).upper()
                }
            ]
        }
        cmd_line = req['env:Envelope'].setdefault(
            'env:Body', {}).setdefault('rsp:CommandLine', {})
        cmd_line['rsp:Command'] = {'#text': command}
        if arguments:
            unicode_args = [a if isinstance(a, text_type) else a.decode('utf-8') for a in arguments]
            cmd_line['rsp:Arguments'] = u' '.join(unicode_args)

        res = self.send_message(xmltodict.unparse(req))
        root = ET.fromstring(res)
        command_id = next(
            node for node in root.findall('.//*')
            if node.tag.endswith('CommandId')).text
        return command_id

    def cleanup_command(self, shell_id, command_id):
        """
        Clean-up after a command. @see #run_command
        @param string shell_id: The shell id on the remote machine.
         See #open_shell
        @param string command_id: The command id on the remote machine.
         See #run_command
        @returns: This should have more error checking but it just returns true
         for now.
        @rtype bool
        """
        message_id = uuid.uuid4()
        req = {'env:Envelope': self._get_soap_header(
            resource_uri='http://schemas.microsoft.com/wbem/wsman/1/windows/shell/cmd',  # NOQA
            action='http://schemas.microsoft.com/wbem/wsman/1/windows/shell/Signal',  # NOQA
            shell_id=shell_id,
            message_id=message_id)}

        # Signal the Command references to terminate (close stdout/stderr)
        signal = req['env:Envelope'].setdefault(
            'env:Body', {}).setdefault('rsp:Signal', {})
        signal['@CommandId'] = command_id
        signal['rsp:Code'] = 'http://schemas.microsoft.com/wbem/wsman/1/windows/shell/signal/terminate'  # NOQA

        res = self.send_message(xmltodict.unparse(req))
        root = ET.fromstring(res)
        relates_to = next(
            node for node in root.findall('.//*')
            if node.tag.endswith('RelatesTo')).text
        # TODO change assert into user-friendly exception
        assert uuid.UUID(relates_to.replace('uuid:', '')) == message_id

    def get_command_output(self, shell_id, command_id):
        """
        Get the Output of the given shell and command
        @param string shell_id: The shell id on the remote machine.
         See #open_shell
        @param string command_id: The command id on the remote machine.
         See #run_command
        #@return [Hash] Returns a Hash with a key :exitcode and :data.
         Data is an Array of Hashes where the cooresponding key
        #   is either :stdout or :stderr.  The reason it is in an Array so so
         we can get the output in the order it ocurrs on
        #   the console.
        """
        stdout_buffer, stderr_buffer = [], []
        command_done = False
        while not command_done:
            try:
                stdout, stderr, return_code, command_done = \
                    self._raw_get_command_output(shell_id, command_id)
                stdout_buffer.append(stdout)
                stderr_buffer.append(stderr)
            except WinRMOperationTimeoutError:
                # this is an expected error when waiting for a long-running process, just silently retry
                pass
        return b''.join(stdout_buffer), b''.join(stderr_buffer), return_code

    def _raw_get_command_output(self, shell_id, command_id):
        req = {'env:Envelope': self._get_soap_header(
            resource_uri='http://schemas.microsoft.com/wbem/wsman/1/windows/shell/cmd',  # NOQA
            action='http://schemas.microsoft.com/wbem/wsman/1/windows/shell/Receive',  # NOQA
            shell_id=shell_id)}

        stream = req['env:Envelope'].setdefault('env:Body', {}).setdefault(
            'rsp:Receive', {}).setdefault('rsp:DesiredStream', {})
        stream['@CommandId'] = command_id
        stream['#text'] = 'stdout stderr'

        res = self.send_message(xmltodict.unparse(req))
        root = ET.fromstring(res)
        stream_nodes = [
            node for node in root.findall('.//*')
            if node.tag.endswith('Stream')]
        stdout = stderr = b''
        return_code = -1
        for stream_node in stream_nodes:
            if not stream_node.text:
                continue
            if stream_node.attrib['Name'] == 'stdout':
                stdout += base64.b64decode(stream_node.text.encode('ascii'))
            elif stream_node.attrib['Name'] == 'stderr':
                stderr += base64.b64decode(stream_node.text.encode('ascii'))

        # We may need to get additional output if the stream has not finished.
        # The CommandState will change from Running to Done like so:
        # @example
        #   from...
        #   <rsp:CommandState CommandId="..." State="http://schemas.microsoft.com/wbem/wsman/1/windows/shell/CommandState/Running"/>
        #   to...
        #   <rsp:CommandState CommandId="..." State="http://schemas.microsoft.com/wbem/wsman/1/windows/shell/CommandState/Done">
        #     <rsp:ExitCode>0</rsp:ExitCode>
        #   </rsp:CommandState>
        command_done = len([
            node for node in root.findall('.//*')
            if node.get('State', '').endswith('CommandState/Done')]) == 1
        if command_done:
            return_code = int(
                next(node for node in root.findall('.//*')
                     if node.tag.endswith('ExitCode')).text)

        return stdout, stderr, return_code, command_done<|MERGE_RESOLUTION|>--- conflicted
+++ resolved
@@ -39,14 +39,10 @@
             kerberos_hostname_override=None,
             message_encryption='auto',
             credssp_disable_tlsv1_2=False,
-<<<<<<< HEAD
-            send_cbt=True):
-=======
             send_cbt=True,
             proxy=None,
             proxy_ignore_env=False,
         ):
->>>>>>> 93e4df88
         """
         @param string endpoint: the WinRM webservice endpoint
         @param string transport: transport type, one of 'plaintext' (default), 'kerberos', 'ssl', 'ntlm', 'credssp'  # NOQA
