# coding=utf-8
import os
<<<<<<< HEAD
import pytest
from winrm.transport import Transport
from winrm.exceptions import WinRMError, InvalidCredentialsError


def test_build_session_cert_validate():
    t_default = Transport(endpoint="Endpoint",
                          server_cert_validation='validate',
                          username='test',
                          password='test',
                          auth_method='basic',
                          )
    t_ca_override = Transport(endpoint="Endpoint",
                              server_cert_validation='validate',
                              username='test',
                              password='test',
                              auth_method='basic',
                              ca_trust_path='overridepath',
                              )
    try:
=======
import unittest

from winrm import transport


class TestTransport(unittest.TestCase):
    maxDiff = 2048
    _old_env = None

    def setUp(self):
        super(TestTransport, self).setUp()
        self._old_env = {}
        os.environ.pop('REQUESTS_CA_BUNDLE', None)
        os.environ.pop('TRAVIS_APT_PROXY', None)
        os.environ.pop('CURL_CA_BUNDLE', None)
        os.environ.pop('HTTPS_PROXY', None)
        os.environ.pop('HTTP_PROXY', None)
        os.environ.pop('NO_PROXY', None)
        transport.DISPLAYED_PROXY_WARNING = False

    def tearDown(self):
        super(TestTransport, self).tearDown()
        os.environ.pop('REQUESTS_CA_BUNDLE', None)
        os.environ.pop('TRAVIS_APT_PROXY', None)
        os.environ.pop('CURL_CA_BUNDLE', None)
        os.environ.pop('HTTPS_PROXY', None)
        os.environ.pop('HTTP_PROXY', None)
        os.environ.pop('NO_PROXY', None)

    def test_build_session_cert_validate_1(self):
        os.environ['REQUESTS_CA_BUNDLE'] = 'path_to_REQUESTS_CA_CERT'

        t_default = transport.Transport(endpoint="https://example.com",
                                        server_cert_validation='validate',
                                        username='test',
                                        password='test',
                                        auth_method='basic',
                                        )
        t_default.build_session()
        self.assertEqual('path_to_REQUESTS_CA_CERT', t_default.session.verify)

    def test_build_session_cert_validate_2(self):
        os.environ['CURL_CA_BUNDLE'] = 'path_to_CURL_CA_CERT'

        t_default = transport.Transport(endpoint="https://example.com",
                                        server_cert_validation='validate',
                                        username='test',
                                        password='test',
                                        auth_method='basic',
                                        )
        t_default.build_session()
        self.assertEqual('path_to_CURL_CA_CERT', t_default.session.verify)

    def test_build_session_cert_override_1(self):
>>>>>>> ff648dcf
        os.environ['REQUESTS_CA_BUNDLE'] = 'path_to_REQUESTS_CA_CERT'

        t_default = transport.Transport(endpoint="https://example.com",
                                        server_cert_validation='validate',
                                        username='test',
                                        password='test',
                                        auth_method='basic',
                                        ca_trust_path='overridepath',
                                        )
        t_default.build_session()
        self.assertEqual('overridepath', t_default.session.verify)

    def test_build_session_cert_override_2(self):
        os.environ['CURL_CA_BUNDLE'] = 'path_to_CURL_CA_CERT'

        t_default = transport.Transport(endpoint="https://example.com",
                                        server_cert_validation='validate',
                                        username='test',
                                        password='test',
                                        auth_method='basic',
                                        ca_trust_path='overridepath',
                                        )
        t_default.build_session()
        self.assertEqual('overridepath', t_default.session.verify)

    def test_build_session_cert_ignore_1(self):
        os.environ['REQUESTS_CA_BUNDLE'] = 'path_to_REQUESTS_CA_CERT'
        os.environ['CURL_CA_BUNDLE'] = 'path_to_CURL_CA_CERT'

        t_default = transport.Transport(endpoint="https://example.com",
                                        server_cert_validation='ignore',
                                        username='test',
                                        password='test',
                                        auth_method='basic',
                                        )

        t_default.build_session()
        self.assertIs(False, t_default.session.verify)

    def test_build_session_cert_ignore_2(self):
        os.environ['REQUESTS_CA_BUNDLE'] = 'path_to_REQUESTS_CA_CERT'
        os.environ['CURL_CA_BUNDLE'] = 'path_to_CURL_CA_CERT'

        t_default = transport.Transport(endpoint="https://example.com",
                                        server_cert_validation='ignore',
                                        username='test',
                                        password='test',
                                        auth_method='basic',
                                        ca_trust_path='boguspath'
                                        )

        t_default.build_session()
        self.assertIs(False, t_default.session.verify)

    def test_build_session_proxy_none(self):
        os.environ['HTTP_PROXY'] = 'random_proxy'
        os.environ['HTTPS_PROXY'] = 'random_proxy_2'

        t_default = transport.Transport(endpoint="https://example.com",
                                        server_cert_validation='validate',
                                        username='test',
                                        password='test',
                                        auth_method='basic',
                                        proxy=None
                                        )

        t_default.build_session()
        self.assertEqual({'no_proxy': '*'}, t_default.session.proxies)

    def test_build_session_proxy_defined(self):
        t_default = transport.Transport(endpoint="https://example.com",
                                        server_cert_validation='validate',
                                        username='test',
                                        password='test',
                                        auth_method='basic',
                                        proxy='test_proxy'
                                        )

        t_default.build_session()
        self.assertEqual({'http': 'test_proxy', 'https': 'test_proxy'}, t_default.session.proxies)

    def test_build_session_proxy_defined_and_env(self):
        os.environ['HTTPS_PROXY'] = 'random_proxy'

        t_default = transport.Transport(endpoint="https://example.com",
                                        server_cert_validation='validate',
                                        username='test',
                                        password='test',
                                        auth_method='basic',
                                        proxy='test_proxy'
                                        )

        t_default.build_session()
        self.assertEqual({'http': 'test_proxy', 'https': 'test_proxy'}, t_default.session.proxies)

    def test_build_session_proxy_with_env_https(self):
        os.environ['HTTPS_PROXY'] = 'random_proxy'

        t_default = transport.Transport(endpoint="https://example.com",
                                        server_cert_validation='validate',
                                        username='test',
                                        password='test',
                                        auth_method='basic',
                                        )

        t_default.build_session()
        self.assertEqual({'https': 'random_proxy'}, t_default.session.proxies)

    def test_build_session_proxy_with_env_http(self):
        os.environ['HTTP_PROXY'] = 'random_proxy'

        t_default = transport.Transport(endpoint="https://example.com",
                                        server_cert_validation='validate',
                                        username='test',
                                        password='test',
                                        auth_method='basic',
                                        )

        t_default.build_session()
<<<<<<< HEAD
        t_ca_override.build_session()
        assert(isinstance(t_default.session.verify, bool) and not t_default.session.verify)
        assert (isinstance(t_ca_override.session.verify, bool) and not t_ca_override.session.verify)
    finally:
        del os.environ['REQUESTS_CA_BUNDLE']
        del os.environ['CURL_CA_BUNDLE']


def test_build_session_server_cert_validation_invalid():
    with pytest.raises(WinRMError) as exc:
        transport = Transport(endpoint="Endpoint",
                              server_cert_validation='invalid_value',
                              username='test',
                              password='test',
                              auth_method='basic',
                              )
    assert str(exc.value) == 'invalid server_cert_validation mode: invalid_value'


def test_build_session_krb_delegation_as_str():
    transport = Transport(endpoint="Endpoint",
                          server_cert_validation='validate',
                          username='test',
                          password='test',
                          auth_method='kerberos',
                          kerberos_delegation='True'
                          )
    assert(transport.kerberos_delegation is True)


def test_build_session_krb_delegation_as_invalid_str():
    with pytest.raises(ValueError) as exc:
        transport = Transport(endpoint="Endpoint",
                              server_cert_validation='validate',
                              username='test',
                              password='test',
                              auth_method='kerberos',
                              kerberos_delegation='invalid_value'
                              )
    assert str(exc.value) == "invalid truth value 'invalid_value'"


def test_build_session_no_username():
    with pytest.raises(InvalidCredentialsError) as exc:
        transport = Transport(endpoint="Endpoint",
                              server_cert_validation='validate',
                              password='test',
                              auth_method='basic',
                              )
        transport.build_session()

    assert str(exc.value) == "auth method basic requires a username"


def test_build_session_no_password():
    with pytest.raises(InvalidCredentialsError) as exc:
        transport = Transport(endpoint="Endpoint",
                              server_cert_validation='validate',
                              username='test',
                              auth_method='basic',
                              )
        transport.build_session()

    assert str(exc.value) == "auth method basic requires a password"


def test_build_session_invalid_auth():
    with pytest.raises(WinRMError) as exc:
        transport = Transport(endpoint="Endpoint",
                              server_cert_validation='validate',
                              username='test',
                              password='test',
                              auth_method='invalid_value',
                              )
        transport.build_session()

    assert str(exc.value) == "unsupported auth method: invalid_value"


def test_build_session_invalid_encryption():
    with pytest.raises(WinRMError) as exc:
        transport = Transport(endpoint="Endpoint",
                              server_cert_validation='validate',
                              username='test',
                              password='test',
                              auth_method='basic',
                              message_encryption='invalid_value'
                              )
        transport.build_session()

    assert str(exc.value) == "invalid message_encryption arg: invalid_value. Should be 'auto', 'always', or 'never'"
=======
        self.assertEqual({'http': 'random_proxy'}, t_default.session.proxies)
>>>>>>> ff648dcf
<|MERGE_RESOLUTION|>--- conflicted
+++ resolved
@@ -1,30 +1,9 @@
 # coding=utf-8
 import os
-<<<<<<< HEAD
-import pytest
-from winrm.transport import Transport
+import unittest
+
+from winrm import transport
 from winrm.exceptions import WinRMError, InvalidCredentialsError
-
-
-def test_build_session_cert_validate():
-    t_default = Transport(endpoint="Endpoint",
-                          server_cert_validation='validate',
-                          username='test',
-                          password='test',
-                          auth_method='basic',
-                          )
-    t_ca_override = Transport(endpoint="Endpoint",
-                              server_cert_validation='validate',
-                              username='test',
-                              password='test',
-                              auth_method='basic',
-                              ca_trust_path='overridepath',
-                              )
-    try:
-=======
-import unittest
-
-from winrm import transport
 
 
 class TestTransport(unittest.TestCase):
@@ -76,7 +55,6 @@
         self.assertEqual('path_to_CURL_CA_CERT', t_default.session.verify)
 
     def test_build_session_cert_override_1(self):
->>>>>>> ff648dcf
         os.environ['REQUESTS_CA_BUNDLE'] = 'path_to_REQUESTS_CA_CERT'
 
         t_default = transport.Transport(endpoint="https://example.com",
@@ -196,98 +174,82 @@
                                         )
 
         t_default.build_session()
-<<<<<<< HEAD
-        t_ca_override.build_session()
-        assert(isinstance(t_default.session.verify, bool) and not t_default.session.verify)
-        assert (isinstance(t_ca_override.session.verify, bool) and not t_ca_override.session.verify)
-    finally:
-        del os.environ['REQUESTS_CA_BUNDLE']
-        del os.environ['CURL_CA_BUNDLE']
-
-
-def test_build_session_server_cert_validation_invalid():
-    with pytest.raises(WinRMError) as exc:
-        transport = Transport(endpoint="Endpoint",
-                              server_cert_validation='invalid_value',
-                              username='test',
-                              password='test',
-                              auth_method='basic',
-                              )
-    assert str(exc.value) == 'invalid server_cert_validation mode: invalid_value'
-
-
-def test_build_session_krb_delegation_as_str():
-    transport = Transport(endpoint="Endpoint",
-                          server_cert_validation='validate',
-                          username='test',
-                          password='test',
-                          auth_method='kerberos',
-                          kerberos_delegation='True'
-                          )
-    assert(transport.kerberos_delegation is True)
-
-
-def test_build_session_krb_delegation_as_invalid_str():
-    with pytest.raises(ValueError) as exc:
-        transport = Transport(endpoint="Endpoint",
-                              server_cert_validation='validate',
-                              username='test',
-                              password='test',
-                              auth_method='kerberos',
-                              kerberos_delegation='invalid_value'
-                              )
-    assert str(exc.value) == "invalid truth value 'invalid_value'"
-
-
-def test_build_session_no_username():
-    with pytest.raises(InvalidCredentialsError) as exc:
-        transport = Transport(endpoint="Endpoint",
-                              server_cert_validation='validate',
-                              password='test',
-                              auth_method='basic',
-                              )
-        transport.build_session()
-
-    assert str(exc.value) == "auth method basic requires a username"
-
-
-def test_build_session_no_password():
-    with pytest.raises(InvalidCredentialsError) as exc:
-        transport = Transport(endpoint="Endpoint",
-                              server_cert_validation='validate',
-                              username='test',
-                              auth_method='basic',
-                              )
-        transport.build_session()
-
-    assert str(exc.value) == "auth method basic requires a password"
-
-
-def test_build_session_invalid_auth():
-    with pytest.raises(WinRMError) as exc:
-        transport = Transport(endpoint="Endpoint",
-                              server_cert_validation='validate',
-                              username='test',
-                              password='test',
-                              auth_method='invalid_value',
-                              )
-        transport.build_session()
-
-    assert str(exc.value) == "unsupported auth method: invalid_value"
-
-
-def test_build_session_invalid_encryption():
-    with pytest.raises(WinRMError) as exc:
-        transport = Transport(endpoint="Endpoint",
-                              server_cert_validation='validate',
-                              username='test',
-                              password='test',
-                              auth_method='basic',
-                              message_encryption='invalid_value'
-                              )
-        transport.build_session()
-
-    assert str(exc.value) == "invalid message_encryption arg: invalid_value. Should be 'auto', 'always', or 'never'"
-=======
         self.assertEqual({'http': 'random_proxy'}, t_default.session.proxies)
->>>>>>> ff648dcf
+
+
+    def test_build_session_server_cert_validation_invalid(self):
+        with self.assertRaises(WinRMError) as exc:
+            transport.Transport(endpoint="Endpoint",
+                                server_cert_validation='invalid_value',
+                                username='test',
+                                password='test',
+                                auth_method='basic',
+                                )
+        self.assertEqual('invalid server_cert_validation mode: invalid_value', str(exc.exception))
+
+    def test_build_session_krb_delegation_as_str(self):
+        winrm_transport = transport.Transport(endpoint="Endpoint",
+                                              server_cert_validation='validate',
+                                              username='test',
+                                              password='test',
+                                              auth_method='kerberos',
+                                              kerberos_delegation='True'
+                                              )
+        self.assertTrue(winrm_transport.kerberos_delegation)
+
+    def test_build_session_krb_delegation_as_invalid_str(self):
+        with self.assertRaises(ValueError) as exc:
+            transport.Transport(endpoint="Endpoint",
+                                server_cert_validation='validate',
+                                username='test',
+                                password='test',
+                                auth_method='kerberos',
+                                kerberos_delegation='invalid_value'
+                                )
+        self.assertEqual("invalid truth value 'invalid_value'", str(exc.exception))
+
+    def test_build_session_no_username(self):
+        winrm_transport = transport.Transport(endpoint="Endpoint",
+                                              server_cert_validation='validate',
+                                              password='test',
+                                              auth_method='basic',
+                                              )
+        with self.assertRaises(InvalidCredentialsError) as exc:
+            winrm_transport.build_session()
+        self.assertEqual("auth method basic requires a username", str(exc.exception))
+
+    def test_build_session_no_password(self):
+        winrm_transport = transport.Transport(endpoint="Endpoint",
+                                              server_cert_validation='validate',
+                                              username='test',
+                                              auth_method='basic',
+                                              )
+
+        with self.assertRaises(InvalidCredentialsError) as exc:
+            winrm_transport.build_session()
+        self.assertEqual("auth method basic requires a password", str(exc.exception))
+
+    def test_build_session_invalid_auth(self):
+        winrm_transport = transport.Transport(endpoint="Endpoint",
+                                              server_cert_validation='validate',
+                                              username='test',
+                                              password='test',
+                                              auth_method='invalid_value',
+                                              )
+
+        with self.assertRaises(WinRMError) as exc:
+            winrm_transport.build_session()
+        self.assertEqual("unsupported auth method: invalid_value", str(exc.exception))
+
+    def test_build_session_invalid_encryption(self):
+        winrm_transport = transport.Transport(endpoint="Endpoint",
+                                              server_cert_validation='validate',
+                                              username='test',
+                                              password='test',
+                                              auth_method='basic',
+                                              message_encryption='invalid_value'
+                                              )
+
+        with self.assertRaises(WinRMError) as exc:
+            winrm_transport.build_session()
+        self.assertEqual("invalid message_encryption arg: invalid_value. Should be 'auto', 'always', or 'never'", str(exc.exception))